--- conflicted
+++ resolved
@@ -145,29 +145,6 @@
     /// Error emitted when a request times out.
     #[fail(display = "Timeout error")]
     RequestTimeoutError,
-<<<<<<< HEAD
-    /// Error emitted when an SSL context fails to configure.
-    #[cfg(feature = "openssl")]
-    #[fail(display = "SSL error: {:?}", err)]
-    SSLError {
-        /// The original error emitted.
-        err: openssl::error::ErrorStack,
-    },
-    /// Error emitted when a TLS context fails to configure.
-    #[cfg(feature = "tls")]
-    #[fail(display = "TLS error: {:?}", err)]
-    TLSError {
-        /// The original error emitted.
-        err: native_tls::Error,
-    },
-    /// Error emitted when serde fails to urlencod a struct of options
-    #[fail(display = "URLEncode error: {:?}", err)]
-    URLEncodedError {
-        /// The original error emitted.
-        err: serde_urlencoded::ser::Error,
-    },
-=======
->>>>>>> 00ab9989
 }
 
 impl Display for Error {
